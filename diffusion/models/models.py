# Copyright 2022 MosaicML Diffusion authors
# SPDX-License-Identifier: Apache-2.0

"""Constructors for diffusion models."""

import logging
import math
from typing import List, Optional, Tuple, Union

import torch
from composer.devices import DeviceGPU
from diffusers import AutoencoderKL, DDIMScheduler, DDPMScheduler, EulerDiscreteScheduler, UNet2DConditionModel
from torchmetrics import MeanSquaredError
<<<<<<< HEAD
from torchmetrics.image.fid import FrechetInceptionDistance
from torchmetrics.multimodal.clip_score import CLIPScore
from transformers import CLIPTextModel, CLIPTokenizer, PretrainedConfig
=======
from transformers import CLIPTextModel, CLIPTextModelWithProjection, CLIPTokenizer, PretrainedConfig
>>>>>>> 066e68fa

from diffusion.models.autoencoder import (AutoEncoder, AutoEncoderLoss, ComposerAutoEncoder,
                                          ComposerDiffusersAutoEncoder, load_autoencoder)
from diffusion.models.layers import ClippedAttnProcessor2_0, ClippedXFormersAttnProcessor, zero_module
from diffusion.models.pixel_diffusion import PixelDiffusion
from diffusion.models.stable_diffusion import StableDiffusion
from diffusion.models.text_encoder import MultiTextEncoder, MultiTokenizer
from diffusion.schedulers.schedulers import ContinuousTimeScheduler

try:
    import xformers  # type: ignore
    del xformers
    is_xformers_installed = True
except:
    is_xformers_installed = False

log = logging.getLogger(__name__)


def stable_diffusion_2(
    model_name: str = 'stabilityai/stable-diffusion-2-base',
    pretrained: bool = True,
    autoencoder_path: Optional[str] = None,
    autoencoder_local_path: str = '/tmp/autoencoder_weights.pt',
    prediction_type: str = 'epsilon',
    latent_scale: Union[float, str] = 0.18215,
    offset_noise: Optional[float] = None,
    train_metrics: Optional[List] = None,
    val_metrics: Optional[List] = None,
    val_seed: int = 1138,
    precomputed_latents: bool = False,
    encode_latents_in_fp16: bool = True,
    mask_pad_tokens: bool = False,
    fsdp: bool = True,
    clip_qkv: Optional[float] = None,
    use_xformers: bool = True,
):
    """Stable diffusion v2 training setup.

    Requires batches of matched images and text prompts to train. Generates images from text
    prompts.

    Args:
        model_name (str): Name of the model to load. Defaults to 'stabilityai/stable-diffusion-2-base'.
        pretrained (bool): Whether to load pretrained weights. Defaults to True.
        autoencoder_path (optional, str): Path to autoencoder weights if using custom autoencoder. If not specified,
            will use the vae from `model_name`. Default `None`.
        autoencoder_local_path (optional, str): Path to autoencoder weights. Default: `/tmp/autoencoder_weights.pt`.
        prediction_type (str): The type of prediction to use. Must be one of 'sample',
            'epsilon', or 'v_prediction'. Default: `epsilon`.
        latent_scale (float, str): The scale of the autoencoder latents. Either a float for the scaling value,
            or `'latent_statistics'` to try to use the value from the autoencoder checkpoint. Defaults to `0.18215`.
        train_metrics (list, optional): List of metrics to compute during training. If None, defaults to
            [MeanSquaredError()].
        val_metrics (list, optional): List of metrics to compute during validation. If None, defaults to
            [MeanSquaredError()].
        val_seed (int): Seed to use for generating evaluation images. Defaults to 1138.
        precomputed_latents (bool): Whether to use precomputed latents. Defaults to False.
        offset_noise (float, optional): The scale of the offset noise. If not specified, offset noise will not
            be used. Default `None`.
        encode_latents_in_fp16 (bool): Whether to encode latents in fp16. Defaults to True.
        mask_pad_tokens (bool): Whether to mask pad tokens in cross attention. Defaults to False.
        fsdp (bool): Whether to use FSDP. Defaults to True.
        clip_qkv (float, optional): If not None, clip the qkv values to this value. Defaults to None.
        use_xformers (bool): Whether to use xformers for attention. Defaults to True.
    """
    if isinstance(latent_scale, str):
        latent_scale = latent_scale.lower()
        if latent_scale != 'latent_statistics':
            raise ValueError(f'Invalid latent scale {latent_scale}. Must be a float or "latent_statistics".')

    if train_metrics is None:
        train_metrics = [MeanSquaredError()]
    if val_metrics is None:
        val_metrics = [MeanSquaredError()]

    precision = torch.float16 if encode_latents_in_fp16 else None
    # Make the text encoder
    text_encoder = CLIPTextModel.from_pretrained(model_name, subfolder='text_encoder', torch_dtype=precision)
    tokenizer = CLIPTokenizer.from_pretrained(model_name, subfolder='tokenizer')

    # Make the autoencoder
    if autoencoder_path is None:
        if latent_scale == 'latent_statistics':
            raise ValueError('Cannot use tracked latent_statistics when using the pretrained vae.')
        # Use the pretrained vae
        downsample_factor = 8
        vae = AutoencoderKL.from_pretrained(model_name, subfolder='vae', torch_dtype=precision)
    else:
        # Use a custom autoencoder
        vae, latent_statistics = load_autoencoder(autoencoder_path, autoencoder_local_path, torch_dtype=precision)
        if latent_statistics is not None and latent_scale == 'latent_statistics':
            assert isinstance(latent_statistics['global_mean'], float)
            assert isinstance(latent_statistics['global_std'], float)
            second_moment = latent_statistics['global_mean']**2 + latent_statistics['global_std']**2
            latent_scale = 1 / math.sqrt(second_moment)
        else:
            raise ValueError(
                'Must specify latent scale when using a custom autoencoder without tracking latent statistics.')
        downsample_factor = 2**(len(vae.config['channel_multipliers']) - 1)

    # Make the unet
    if pretrained:
        unet = UNet2DConditionModel.from_pretrained(model_name, subfolder='unet')
        if autoencoder_path is not None and vae.config['latent_channels'] != 4:
            raise ValueError(f'Pretrained unet has 4 latent channels but the vae has {vae.latent_channels}.')
    else:
        unet_config = PretrainedConfig.get_config_dict(model_name, subfolder='unet')[0]
        if autoencoder_path is not None:
            # Adapt the unet config to account for differing number of latent channels if necessary
            unet_config['in_channels'] = vae.config['latent_channels']
            unet_config['out_channels'] = vae.config['latent_channels']
        # Init the unet from the config
        unet = UNet2DConditionModel(**unet_config)

    # Make the noise schedulers
    noise_scheduler = DDPMScheduler.from_pretrained(model_name, subfolder='scheduler')
    inference_noise_scheduler = DDIMScheduler(num_train_timesteps=noise_scheduler.config.num_train_timesteps,
                                              beta_start=noise_scheduler.config.beta_start,
                                              beta_end=noise_scheduler.config.beta_end,
                                              beta_schedule=noise_scheduler.config.beta_schedule,
                                              trained_betas=noise_scheduler.config.trained_betas,
                                              clip_sample=noise_scheduler.config.clip_sample,
                                              set_alpha_to_one=noise_scheduler.config.set_alpha_to_one,
                                              prediction_type=prediction_type)

    # Make the composer model
    model = StableDiffusion(
        unet=unet,
        vae=vae,
        text_encoder=text_encoder,
        tokenizer=tokenizer,
        noise_scheduler=noise_scheduler,
        inference_noise_scheduler=inference_noise_scheduler,
        prediction_type=prediction_type,
        latent_scale=latent_scale,
        downsample_factor=downsample_factor,
        offset_noise=offset_noise,
        train_metrics=train_metrics,
        val_metrics=val_metrics,
        val_seed=val_seed,
        precomputed_latents=precomputed_latents,
        encode_latents_in_fp16=encode_latents_in_fp16,
        mask_pad_tokens=mask_pad_tokens,
        fsdp=fsdp,
    )
    if torch.cuda.is_available():
        model = DeviceGPU().module_to_device(model)
        if is_xformers_installed and use_xformers:
            model.unet.enable_xformers_memory_efficient_attention()
            if hasattr(model.vae, 'enable_xformers_memory_efficient_attention'):
                model.vae.enable_xformers_memory_efficient_attention()

    if clip_qkv is not None:
        if is_xformers_installed and use_xformers:
            attn_processor = ClippedXFormersAttnProcessor(clip_val=clip_qkv)
        else:
            attn_processor = ClippedAttnProcessor2_0(clip_val=clip_qkv)
        log.info('Using %s with clip_val %.1f' % (attn_processor.__class__, clip_qkv))
        model.unet.set_attn_processor(attn_processor)

    return model


def stable_diffusion_xl(
    tokenizer_names: Union[str, Tuple[str, ...]] = ('stabilityai/stable-diffusion-xl-base-1.0/tokenizer',
                                                    'stabilityai/stable-diffusion-xl-base-1.0/tokenizer_2'),
    text_encoder_names: Union[str, Tuple[str, ...]] = ('stabilityai/stable-diffusion-xl-base-1.0/text_encoder',
                                                       'stabilityai/stable-diffusion-xl-base-1.0/text_encoder_2'),
    unet_model_name: str = 'stabilityai/stable-diffusion-xl-base-1.0',
    vae_model_name: str = 'madebyollin/sdxl-vae-fp16-fix',
    pretrained: bool = True,
    autoencoder_path: Optional[str] = None,
    autoencoder_local_path: str = '/tmp/autoencoder_weights.pt',
    prediction_type: str = 'epsilon',
    latent_scale: Union[float, str] = 0.13025,
    offset_noise: Optional[float] = None,
    train_metrics: Optional[List] = None,
    val_metrics: Optional[List] = None,
    val_seed: int = 1138,
    precomputed_latents: bool = False,
    encode_latents_in_fp16: bool = True,
    mask_pad_tokens: bool = False,
    fsdp: bool = True,
    clip_qkv: Optional[float] = 6.0,
    use_xformers: bool = True,
):
    """Stable diffusion 2 training setup + SDXL UNet and VAE.

    Requires batches of matched images and text prompts to train. Generates images from text
    prompts. Currently uses UNet and VAE config from SDXL, but text encoder/tokenizer from SD2.

    Args:
        tokenizer_names (str, Tuple[str, ...]): HuggingFace name(s) of the tokenizer(s) to load.
            Default: ``('stabilityai/stable-diffusion-xl-base-1.0/tokenizer',
            'stabilityai/stable-diffusion-xl-base-1.0/tokenizer_2')``.
        text_encoder_names (str, Tuple[str, ...]): HuggingFace name(s) of the text encoder(s) to load.
            Default: ``('stabilityai/stable-diffusion-xl-base-1.0/text_encoder',
            'stabilityai/stable-diffusion-xl-base-1.0/text_encoder_2')``.
        unet_model_name (str): Name of the UNet model to load. Defaults to
            'stabilityai/stable-diffusion-xl-base-1.0'.
        vae_model_name (str): Name of the VAE model to load. Defaults to
            'madebyollin/sdxl-vae-fp16-fix' as the official VAE checkpoint (from
            'stabilityai/stable-diffusion-xl-base-1.0') is not compatible with fp16.
        pretrained (bool): Whether to load pretrained weights. Defaults to True.
        autoencoder_path (optional, str): Path to autoencoder weights if using custom autoencoder. If not specified,
            will use the vae from `model_name`. Default `None`.
        autoencoder_local_path (optional, str): Path to autoencoder weights. Default: `/tmp/autoencoder_weights.pt`.
        prediction_type (str): The type of prediction to use. Must be one of 'sample',
            'epsilon', or 'v_prediction'. Default: `epsilon`.
        latent_scale (float, str): The scale of the autoencoder latents. Either a float for the scaling value,
            or `'latent_statistics'` to try to use the value from the autoencoder checkpoint. Defaults to `0.13025`.
        offset_noise (float, optional): The scale of the offset noise. If not specified, offset noise will not
            be used. Default `None`.
        train_metrics (list, optional): List of metrics to compute during training. If None, defaults to
            [MeanSquaredError()].
        val_metrics (list, optional): List of metrics to compute during validation. If None, defaults to
            [MeanSquaredError()].
        val_seed (int): Seed to use for generating evaluation images. Defaults to 1138.
        precomputed_latents (bool): Whether to use precomputed latents. Defaults to False.
        encode_latents_in_fp16 (bool): Whether to encode latents in fp16. Defaults to True.
        mask_pad_tokens (bool): Whether to mask pad tokens in cross attention. Defaults to False.
        fsdp (bool): Whether to use FSDP. Defaults to True.
        clip_qkv (float, optional): If not None, clip the qkv values to this value. Defaults to 6.0. Improves stability
            of training.
        use_xformers (bool): Whether to use xformers for attention. Defaults to True.
    """
    if isinstance(latent_scale, str):
        latent_scale = latent_scale.lower()
        if latent_scale != 'latent_statistics':
            raise ValueError(f'Invalid latent scale {latent_scale}. Must be a float or "latent_statistics".')
    if train_metrics is None:
        train_metrics = [MeanSquaredError()]
    if val_metrics is None:
        val_metrics = [MeanSquaredError()]

    # Make the tokenizer and text encoder
    tokenizer = MultiTokenizer(tokenizer_names_or_paths=tokenizer_names)
    text_encoder = MultiTextEncoder(model_names=text_encoder_names, encode_latents_in_fp16=encode_latents_in_fp16)

    precision = torch.float16 if encode_latents_in_fp16 else None
    # Make the autoencoder
    if autoencoder_path is None:
        if latent_scale == 'latent_statistics':
            raise ValueError('Cannot use tracked latent_statistics when using the pretrained vae.')
        downsample_factor = 8
        # Use the pretrained vae
        try:
            vae = AutoencoderKL.from_pretrained(vae_model_name, subfolder='vae', torch_dtype=precision)
        except:  # for handling SDXL vae fp16 fixed checkpoint
            vae = AutoencoderKL.from_pretrained(vae_model_name, torch_dtype=precision)
    else:
        # Use a custom autoencoder
        vae, latent_statistics = load_autoencoder(autoencoder_path, autoencoder_local_path, torch_dtype=precision)
        if latent_statistics is not None and latent_scale == 'latent_statistics':
            assert isinstance(latent_statistics['global_mean'], float)
            assert isinstance(latent_statistics['global_std'], float)
            second_moment = latent_statistics['global_mean']**2 + latent_statistics['global_std']**2
            latent_scale = 1 / math.sqrt(second_moment)
        else:
            raise ValueError(
                'Must specify latent scale when using a custom autoencoder without tracking latent statistics.')
        downsample_factor = 2**(len(vae.config['channel_multipliers']) - 1)

    # Make the unet
    if pretrained:
        unet = UNet2DConditionModel.from_pretrained(unet_model_name, subfolder='unet')
        if autoencoder_path is not None and vae.config['latent_channels'] != 4:
            raise ValueError(f'Pretrained unet has 4 latent channels but the vae has {vae.latent_channels}.')
    else:
        unet_config = PretrainedConfig.get_config_dict(unet_model_name, subfolder='unet')[0]
        if autoencoder_path is not None:
            # Adapt the unet config to account for differing number of latent channels if necessary
            unet_config['in_channels'] = vae.config['latent_channels']
            unet_config['out_channels'] = vae.config['latent_channels']
        unet_config['cross_attention_dim'] = text_encoder.text_encoder_dim
        # Init the unet from the config
        unet = UNet2DConditionModel(**unet_config)

        # Zero initialization trick
        for name, layer in unet.named_modules():
            # Final conv in ResNet blocks
            if name.endswith('conv2'):
                layer = zero_module(layer)
            # proj_out in attention blocks
            if name.endswith('to_out.0'):
                layer = zero_module(layer)
        # Last conv block out projection
        unet.conv_out = zero_module(unet.conv_out)

    # Make the noise schedulers
    noise_scheduler = DDPMScheduler.from_pretrained(unet_model_name, subfolder='scheduler')
    inference_noise_scheduler = EulerDiscreteScheduler(num_train_timesteps=1000,
                                                       beta_start=0.00085,
                                                       beta_end=0.012,
                                                       beta_schedule='scaled_linear',
                                                       trained_betas=None,
                                                       prediction_type=prediction_type,
                                                       interpolation_type='linear',
                                                       use_karras_sigmas=False,
                                                       timestep_spacing='leading',
                                                       steps_offset=1)

    # Make the composer model
    model = StableDiffusion(
        unet=unet,
        vae=vae,
        text_encoder=text_encoder,
        tokenizer=tokenizer,
        noise_scheduler=noise_scheduler,
        inference_noise_scheduler=inference_noise_scheduler,
        prediction_type=prediction_type,
        latent_scale=latent_scale,
        downsample_factor=downsample_factor,
        offset_noise=offset_noise,
        train_metrics=train_metrics,
        val_metrics=val_metrics,
        val_seed=val_seed,
        precomputed_latents=precomputed_latents,
        encode_latents_in_fp16=encode_latents_in_fp16,
        mask_pad_tokens=mask_pad_tokens,
        fsdp=fsdp,
        sdxl=True,
    )
    if torch.cuda.is_available():
        model = DeviceGPU().module_to_device(model)
        if is_xformers_installed and use_xformers:
            model.unet.enable_xformers_memory_efficient_attention()
            if hasattr(model.vae, 'enable_xformers_memory_efficient_attention'):
                model.vae.enable_xformers_memory_efficient_attention()

    if clip_qkv is not None:
        if is_xformers_installed and use_xformers:
            attn_processor = ClippedXFormersAttnProcessor(clip_val=clip_qkv)
        else:
            attn_processor = ClippedAttnProcessor2_0(clip_val=clip_qkv)
        log.info('Using %s with clip_val %.1f' % (attn_processor.__class__, clip_qkv))
        model.unet.set_attn_processor(attn_processor)

    return model


def build_autoencoder(input_channels: int = 3,
                      output_channels: int = 3,
                      hidden_channels: int = 128,
                      latent_channels: int = 4,
                      double_latent_channels: bool = True,
                      channel_multipliers: Tuple[int, ...] = (1, 2, 4, 4),
                      num_residual_blocks: int = 2,
                      use_conv_shortcut: bool = False,
                      dropout_probability: float = 0.0,
                      resample_with_conv: bool = True,
                      zero_init_last: bool = False,
                      use_attention: bool = True,
                      input_key: str = 'image',
                      learn_log_var: bool = True,
                      log_var_init: float = 0.0,
                      kl_divergence_weight: float = 1.0,
                      lpips_weight: float = 0.25,
                      discriminator_weight: float = 0.5,
                      discriminator_num_filters: int = 64,
                      discriminator_num_layers: int = 3):
    """Autoencoder training setup. By default, this config matches the network architecure used in SD2 and SDXL.

    Args:
        input_channels (int): Number of input channels. Default: `3`.
        output_channels (int): Number of output channels. Default: `3`.
        hidden_channels (int): Number of hidden channels. Default: `128`.
        latent_channels (int): Number of latent channels. Default: `4`.
        double_latent_channels (bool): Whether to double the number of latent channels in the decoder. Default: `True`.
        channel_multipliers (tuple): Tuple of channel multipliers for each layer in the encoder and decoder. Default: `(1, 2, 4, 4)`.
        num_residual_blocks (int): Number of residual blocks in the encoder and decoder. Default: `2`.
        use_conv_shortcut (bool): Whether to use a convolutional shortcut in the residual blocks. Default: `False`.
        dropout_probability (float): Dropout probability. Default: `0.0`.
        resample_with_conv (bool): Whether to use a convolutional resampling layer. Default: `True`.
        zero_init_last (bool): Whether to zero initialize the last layer in resblocks+discriminator. Default: `False`.
        use_attention (bool): Whether to use attention in the encoder and decoder. Default: `True`.
        input_key (str): Key to use for the input. Default: `image`.
        learn_log_var (bool): Whether to learn the output log variance in the VAE. Default: `True`.
        log_var_init (float): Initial value for the output log variance. Default: `0.0`.
        kl_divergence_weight (float): Weight for the KL divergence loss. Default: `1.0`.
        lpips_weight (float): Weight for the LPIPS loss. Default: `0.25`.
        discriminator_weight (float): Weight for the discriminator loss. Default: `0.5`.
        discriminator_num_filters (int): Number of filters in the discriminator. Default: `64`.
        discriminator_num_layers (int): Number of layers in the discriminator. Default: `3`.
    """
    # Build the autoencoder
    autoencoder = AutoEncoder(
        input_channels=input_channels,
        output_channels=output_channels,
        hidden_channels=hidden_channels,
        latent_channels=latent_channels,
        double_latent_channels=double_latent_channels,
        channel_multipliers=channel_multipliers,
        num_residual_blocks=num_residual_blocks,
        use_conv_shortcut=use_conv_shortcut,
        dropout_probability=dropout_probability,
        resample_with_conv=resample_with_conv,
        zero_init_last=zero_init_last,
        use_attention=use_attention,
    )

    # Configure the loss function
    autoencoder_loss = AutoEncoderLoss(input_key=input_key,
                                       ae_output_channels=output_channels,
                                       learn_log_var=learn_log_var,
                                       log_var_init=log_var_init,
                                       kl_divergence_weight=kl_divergence_weight,
                                       lpips_weight=lpips_weight,
                                       discriminator_weight=discriminator_weight,
                                       discriminator_num_filters=discriminator_num_filters,
                                       discriminator_num_layers=discriminator_num_layers)

    composer_model = ComposerAutoEncoder(model=autoencoder, autoencoder_loss=autoencoder_loss, input_key=input_key)
    return composer_model


def build_diffusers_autoencoder(model_name: str = 'stabilityai/stable-diffusion-2-base',
                                pretrained: bool = True,
                                vae_subfolder: bool = True,
                                output_channels: int = 3,
                                input_key: str = 'image',
                                learn_log_var: bool = True,
                                log_var_init: float = 0.0,
                                kl_divergence_weight: float = 1.0,
                                lpips_weight: float = 0.25,
                                discriminator_weight: float = 0.5,
                                discriminator_num_filters: int = 64,
                                discriminator_num_layers: int = 3,
                                zero_init_last: bool = False):
    """Diffusers autoencoder training setup.

    Args:
        model_name (str): Name of the Huggingface model. Default: `stabilityai/stable-diffusion-2-base`.
        pretrained (bool): Whether to use a pretrained model. Default: `True`.
        vae_subfolder: (bool): Whether to find the model config in a vae subfolder. Default: `True`.
        output_channels (int): Number of output channels. Default: `3`.
        input_key (str): Key for the input to the model. Default: `image`.
        learn_log_var (bool): Whether to learn the output log variance. Default: `True`.
        log_var_init (float): Initial value for the output log variance. Default: `0.0`.
        kl_divergence_weight (float): Weight for the KL divergence loss. Default: `1.0`.
        lpips_weight (float): Weight for the LPIPs loss. Default: `0.25`.
        discriminator_weight (float): Weight for the discriminator loss. Default: `0.5`.
        discriminator_num_filters (int): Number of filters in the first layer of the discriminator. Default: `64`.
        discriminator_num_layers (int): Number of layers in the discriminator. Default: `3`.
        zero_init_last (bool): Whether to initialize the last conv layer to zero. Default: `False`.
    """
    # Get the model architecture and optionally the pretrained weights.
    if pretrained:
        if vae_subfolder:
            model = AutoencoderKL.from_pretrained(model_name, subfolder='vae')
        else:
            model = AutoencoderKL.from_pretrained(model_name)
    else:
        if vae_subfolder:
            config = PretrainedConfig.get_config_dict(model_name, subfolder='vae')
        else:
            config = PretrainedConfig.get_config_dict(model_name)
        model = AutoencoderKL(**config[0])

    # Configure the loss function
    autoencoder_loss = AutoEncoderLoss(input_key=input_key,
                                       ae_output_channels=output_channels,
                                       learn_log_var=learn_log_var,
                                       log_var_init=log_var_init,
                                       kl_divergence_weight=kl_divergence_weight,
                                       lpips_weight=lpips_weight,
                                       discriminator_weight=discriminator_weight,
                                       discriminator_num_filters=discriminator_num_filters,
                                       discriminator_num_layers=discriminator_num_layers)

    # Make the composer model
    composer_model = ComposerDiffusersAutoEncoder(model=model, autoencoder_loss=autoencoder_loss, input_key=input_key)
    return composer_model


def discrete_pixel_diffusion(clip_model_name: str = 'openai/clip-vit-large-patch14', prediction_type='epsilon'):
    """Discrete pixel diffusion training setup.

    Args:
        clip_model_name (str, optional): Name of the clip model to load. Defaults to 'openai/clip-vit-large-patch14'.
        prediction_type (str, optional): Type of prediction to use. One of 'sample', 'epsilon', 'v_prediction'.
            Defaults to 'epsilon'.
    """
    # Create a pixel space unet
    unet = UNet2DConditionModel(in_channels=3,
                                out_channels=3,
                                attention_head_dim=[5, 10, 20, 20],
                                cross_attention_dim=768,
                                flip_sin_to_cos=True,
                                use_linear_projection=True)
    # Get the CLIP text encoder and tokenizer:
    text_encoder = CLIPTextModel.from_pretrained(clip_model_name)
    tokenizer = CLIPTokenizer.from_pretrained(clip_model_name)
    # Hard code the sheduler config
    noise_scheduler = DDPMScheduler(num_train_timesteps=1000,
                                    beta_start=0.00085,
                                    beta_end=0.012,
                                    beta_schedule='scaled_linear',
                                    trained_betas=None,
                                    variance_type='fixed_small',
                                    clip_sample=False,
                                    prediction_type=prediction_type,
                                    thresholding=False,
                                    dynamic_thresholding_ratio=0.995,
                                    clip_sample_range=1.0,
                                    sample_max_value=1.0)
    inference_scheduler = DDIMScheduler(num_train_timesteps=1000,
                                        beta_start=0.00085,
                                        beta_end=0.012,
                                        beta_schedule='scaled_linear',
                                        trained_betas=None,
                                        clip_sample=False,
                                        set_alpha_to_one=False,
                                        steps_offset=1,
                                        prediction_type=prediction_type,
                                        thresholding=False,
                                        dynamic_thresholding_ratio=0.995,
                                        clip_sample_range=1.0,
                                        sample_max_value=1.0)

    # Create the pixel space diffusion model
    model = PixelDiffusion(unet,
                           text_encoder,
                           tokenizer,
                           noise_scheduler,
                           inference_scheduler=inference_scheduler,
                           prediction_type=prediction_type,
                           train_metrics=[MeanSquaredError()],
                           val_metrics=[MeanSquaredError()])

    if torch.cuda.is_available():
        model = DeviceGPU().module_to_device(model)
        if is_xformers_installed:
            model.model.enable_xformers_memory_efficient_attention()
    return model


def continuous_pixel_diffusion(clip_model_name: str = 'openai/clip-vit-large-patch14',
                               prediction_type='epsilon',
                               use_ode=False,
                               train_t_max=1.570795,
                               inference_t_max=1.56):
    """Continuous pixel diffusion training setup.

    Uses the same clip and unet config as `discrete_pixel_diffusion`, but operates in continous time as in the VP
    process in https://arxiv.org/abs/2011.13456.

    Args:
        clip_model_name (str, optional): Name of the clip model to load. Defaults to 'openai/clip-vit-large-patch14'.
        prediction_type (str, optional): Type of prediction to use. One of 'sample', 'epsilon', 'v_prediction'.
            Defaults to 'epsilon'.
        use_ode (bool, optional): Whether to do generation using the probability flow ODE. If not used, uses the
            reverse diffusion process. Defaults to False.
        train_t_max (float, optional): Maximum timestep during training. Defaults to 1.570795 (pi/2).
        inference_t_max (float, optional): Maximum timestep during inference.
            Defaults to 1.56 (pi/2 - 0.01 for stability).
    """
    # Create a pixel space unet
    unet = UNet2DConditionModel(in_channels=3,
                                out_channels=3,
                                attention_head_dim=[5, 10, 20, 20],
                                cross_attention_dim=768,
                                flip_sin_to_cos=True,
                                use_linear_projection=True)
    # Get the CLIP text encoder and tokenizer:
    text_encoder = CLIPTextModel.from_pretrained(clip_model_name)
    tokenizer = CLIPTokenizer.from_pretrained(clip_model_name)
    # Need to use the continuous time schedulers for training and inference.
    noise_scheduler = ContinuousTimeScheduler(t_max=train_t_max, prediction_type=prediction_type)
    inference_scheduler = ContinuousTimeScheduler(t_max=inference_t_max,
                                                  prediction_type=prediction_type,
                                                  use_ode=use_ode)

    # Create the pixel space diffusion model
    model = PixelDiffusion(unet,
                           text_encoder,
                           tokenizer,
                           noise_scheduler,
                           inference_scheduler=inference_scheduler,
                           prediction_type=prediction_type,
                           continuous_time=True,
                           train_metrics=[MeanSquaredError()],
                           val_metrics=[MeanSquaredError()])

    if torch.cuda.is_available():
        model = DeviceGPU().module_to_device(model)
        if is_xformers_installed:
            model.model.enable_xformers_memory_efficient_attention()
    return model<|MERGE_RESOLUTION|>--- conflicted
+++ resolved
@@ -11,13 +11,7 @@
 from composer.devices import DeviceGPU
 from diffusers import AutoencoderKL, DDIMScheduler, DDPMScheduler, EulerDiscreteScheduler, UNet2DConditionModel
 from torchmetrics import MeanSquaredError
-<<<<<<< HEAD
-from torchmetrics.image.fid import FrechetInceptionDistance
-from torchmetrics.multimodal.clip_score import CLIPScore
 from transformers import CLIPTextModel, CLIPTokenizer, PretrainedConfig
-=======
-from transformers import CLIPTextModel, CLIPTextModelWithProjection, CLIPTokenizer, PretrainedConfig
->>>>>>> 066e68fa
 
 from diffusion.models.autoencoder import (AutoEncoder, AutoEncoderLoss, ComposerAutoEncoder,
                                           ComposerDiffusersAutoEncoder, load_autoencoder)
